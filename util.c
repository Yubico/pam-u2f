/*
 * Copyright (C) 2014-2022 Yubico AB - See COPYING
 */

#include <fido.h>
#include <fido/es256.h>
#include <fido/rs256.h>
#include <fido/eddsa.h>
#include <syslog.h>

#include <openssl/ec.h>
#include <openssl/obj_mac.h>

#include <inttypes.h>
#include <limits.h>
#include <stdlib.h>
#include <fcntl.h>
#include <sys/stat.h>
#include <pwd.h>
#include <errno.h>
#include <unistd.h>
#include <string.h>
#include <arpa/inet.h>
#include <syslog.h>
#include <security/pam_ext.h>

#include "b64.h"
#include "debug.h"
#include "util.h"

#define SSH_MAX_SIZE 8192
#define SSH_HEADER "-----BEGIN OPENSSH PRIVATE KEY-----\n"
#define SSH_HEADER_LEN (sizeof(SSH_HEADER) - 1)
#define SSH_TRAILER "-----END OPENSSH PRIVATE KEY-----\n"
#define SSH_TRAILER_LEN (sizeof(SSH_TRAILER) - 1)
#define SSH_AUTH_MAGIC "openssh-key-v1"
#define SSH_AUTH_MAGIC_LEN (sizeof(SSH_AUTH_MAGIC)) // AUTH_MAGIC includes \0
#define SSH_ES256 "sk-ecdsa-sha2-nistp256@openssh.com"
#define SSH_ES256_LEN (sizeof(SSH_ES256) - 1)
#define SSH_ES256_POINT_LEN 65
#define SSH_P256_NAME "nistp256"
#define SSH_P256_NAME_LEN (sizeof(SSH_P256_NAME) - 1)
#define SSH_EDDSA "sk-ssh-ed25519@openssh.com"
#define SSH_EDDSA_LEN (sizeof(SSH_EDDSA) - 1)
#define SSH_EDDSA_POINT_LEN 32
#define SSH_SK_USER_PRESENCE_REQD 0x01
#define SSH_SK_USER_VERIFICATION_REQD 0x04
#define SSH_SK_RESIDENT_KEY 0x20

struct opts {
  fido_opt_t up;
  fido_opt_t uv;
  fido_opt_t pin;
};

struct pk {
  void *ptr;
  int type;
};

static int hex_decode(const char *ascii_hex, unsigned char **blob,
                      size_t *blob_len) {
  *blob = NULL;
  *blob_len = 0;

  if (ascii_hex == NULL || (strlen(ascii_hex) % 2) != 0)
    return (0);

  *blob_len = strlen(ascii_hex) / 2;
  *blob = calloc(1, *blob_len);
  if (*blob == NULL)
    return (0);

  for (size_t i = 0; i < *blob_len; i++) {
    unsigned int c;
    int n = -1;
    int r = sscanf(ascii_hex, "%02x%n", &c, &n);
    if (r != 1 || n != 2 || c > UCHAR_MAX) {
      free(*blob);
      *blob = NULL;
      *blob_len = 0;
      return (0);
    }
    (*blob)[i] = (unsigned char) c;
    ascii_hex += n;
  }

  return (1);
}

static char *normal_b64(const char *websafe_b64) {
  char *b64;
  char *p;
  size_t n;

  n = strlen(websafe_b64);
  if (n > SIZE_MAX - 3)
    return (NULL);

  b64 = calloc(1, n + 3);
  if (b64 == NULL)
    return (NULL);

  memcpy(b64, websafe_b64, n);
  p = b64;

  while ((p = strpbrk(p, "-_")) != NULL) {
    switch (*p) {
      case '-':
        *p++ = '+';
        break;
      case '_':
        *p++ = '/';
        break;
    }
  }

  switch (n % 4) {
    case 1:
      b64[n] = '=';
      break;
    case 2:
    case 3:
      b64[n] = '=';
      b64[n + 1] = '=';
      break;
  }

  return (b64);
}

static int translate_old_format_pubkey(es256_pk_t *es256_pk,
                                       const unsigned char *pk, size_t pk_len) {
  EC_KEY *ec = NULL;
  EC_POINT *q = NULL;
  const EC_GROUP *g = NULL;
  int r = FIDO_ERR_INTERNAL;

  if (es256_pk == NULL)
    goto fail;

  if ((ec = EC_KEY_new_by_curve_name(NID_X9_62_prime256v1)) == NULL ||
      (g = EC_KEY_get0_group(ec)) == NULL)
    goto fail;

  if ((q = EC_POINT_new(g)) == NULL ||
      !EC_POINT_oct2point(g, q, pk, pk_len, NULL) ||
      !EC_KEY_set_public_key(ec, q))
    goto fail;

  r = es256_pk_from_EC_KEY(es256_pk, ec);

fail:
  if (ec != NULL)
    EC_KEY_free(ec);
  if (q != NULL)
    EC_POINT_free(q);

  return r;
}

static int is_resident(const char *kh) { return strcmp(kh, "*") == 0; }

static void reset_device(device_t *device) {
  free(device->keyHandle);
  free(device->publicKey);
  free(device->coseType);
  free(device->attributes);
  memset(device, 0, sizeof(*device));
}

static int parse_native_credential(const cfg_t *cfg, char *s, device_t *cred) {
  const char *delim = ",";
  const char *kh, *pk, *type, *attr;
  char *saveptr = NULL;

  memset(cred, 0, sizeof(*cred));

  if ((kh = strtok_r(s, delim, &saveptr)) == NULL) {
    debug_dbg(cfg, "Missing key handle");
    goto fail;
  }

  if ((pk = strtok_r(NULL, delim, &saveptr)) == NULL) {
    debug_dbg(cfg, "Missing public key");
    goto fail;
  }

  if ((type = strtok_r(NULL, delim, &saveptr)) == NULL) {
    debug_dbg(cfg, "Old format, assume es256 and +presence");
    cred->old_format = 1;
    type = "es256";
    attr = "+presence";
  } else if ((attr = strtok_r(NULL, delim, &saveptr)) == NULL) {
    debug_dbg(cfg, "Empty attributes");
    attr = "";
  }

  cred->keyHandle = cred->old_format ? normal_b64(kh) : strdup(kh);
  if (cred->keyHandle == NULL || (cred->publicKey = strdup(pk)) == NULL ||
      (cred->coseType = strdup(type)) == NULL ||
      (cred->attributes = strdup(attr)) == NULL) {
    debug_dbg(cfg, "Unable to allocate memory for credential components");
    goto fail;
  }

  return 1;

fail:
  reset_device(cred);
  return 0;
}

static int parse_native_format(const cfg_t *cfg, const char *username,
                               FILE *opwfile, device_t *devices,
                               unsigned *n_devs) {

  const char *s_user;
  char *buf = NULL, *s_credential;
  size_t bufsiz = 0;
  ssize_t len;
  unsigned i;
  int r = 0;

  while ((len = getline(&buf, &bufsiz, opwfile)) != -1) {
    char *saveptr = NULL;
    if (len > 0 && buf[len - 1] == '\n')
      buf[len - 1] = '\0';

    debug_dbg(cfg, "Read %zu bytes", len);

    s_user = strtok_r(buf, ":", &saveptr);
    if (s_user && strcmp(username, s_user) == 0) {
      debug_dbg(cfg, "Matched user: %s", s_user);

      // only keep last line for this user
      for (i = 0; i < *n_devs; i++) {
        reset_device(&devices[i]);
      }
      *n_devs = 0;

      i = 0;
      while ((s_credential = strtok_r(NULL, ":", &saveptr))) {
        if ((*n_devs)++ > cfg->max_devs - 1) {
          *n_devs = cfg->max_devs;
          debug_dbg(cfg,
                    "Found more than %d devices, ignoring the remaining ones",
                    cfg->max_devs);
          break;
        }

        if (!parse_native_credential(cfg, s_credential, &devices[i])) {
          debug_dbg(cfg, "Failed to parse credential");
          goto fail;
        }

        debug_dbg(cfg, "KeyHandle for device number %u: %s", i + 1,
                  devices[i].keyHandle);
        debug_dbg(cfg, "publicKey for device number %u: %s", i + 1,
                  devices[i].publicKey);
        debug_dbg(cfg, "COSE type for device number %u: %s", i + 1,
                  devices[i].coseType);
        debug_dbg(cfg, "Attributes for device number %u: %s", i + 1,
                  devices[i].attributes);
        i++;
      }
    }
  }

  if (!feof(opwfile)) {
    debug_dbg(cfg, "authfile parsing ended before eof (%d)", errno);
    goto fail;
  }

  r = 1;
fail:
  free(buf);
  return r;
}

static int load_ssh_key(const cfg_t *cfg, char **out, FILE *opwfile,
                        size_t opwfile_size) {
  size_t buf_size;
  char *buf = NULL;
  char *cp = NULL;
  int r = 0;
  int ch;

  *out = NULL;

  if (opwfile_size < SSH_HEADER_LEN + SSH_TRAILER_LEN) {
    debug_dbg(cfg, "Malformed SSH key (length)");
    goto fail;
  }

  buf_size = opwfile_size > SSH_MAX_SIZE ? SSH_MAX_SIZE : opwfile_size;
  if ((cp = buf = calloc(1, buf_size)) == NULL) {
    debug_dbg(cfg, "Failed to allocate buffer for SSH key");
    goto fail;
  }

  // NOTE(adma): +1 for \0
  if (fgets(buf, SSH_HEADER_LEN + 1, opwfile) == NULL ||
      strlen(buf) != SSH_HEADER_LEN ||
      strncmp(buf, SSH_HEADER, SSH_HEADER_LEN) != 0) {
    debug_dbg(cfg, "Malformed SSH key (header)");
    goto fail;
  }

  while (opwfile_size > 0 && buf_size > 1) {
    ch = fgetc(opwfile);
    if (ch == EOF) {
      debug_dbg(cfg, "Unexpected authfile termination");
      goto fail;
    }

    opwfile_size--;

    if (ch != '\n' && ch != '\r') {
      *cp = (char) ch;
      buf_size--;
      if (ch == '-') {
        // NOTE(adma): no +1 here since we already read one '-'
        if (buf_size < SSH_TRAILER_LEN ||
            fgets(cp + 1, SSH_TRAILER_LEN, opwfile) == NULL ||
            strlen(cp) != SSH_TRAILER_LEN ||
            strncmp(cp, SSH_TRAILER, SSH_TRAILER_LEN) != 0) {
          debug_dbg(cfg, "Malformed SSH key (trailer)");
          goto fail;
        }

        r = 1;
        *(cp) = '\0';
        break;
      } else {
        cp++;
      }
    }
  }

fail:
  if (r != 1) {
    free(buf);
    buf = NULL;
  }

  *out = buf;

  return r;
}

static int ssh_get(const unsigned char **buf, size_t *size, unsigned char *dst,
                   size_t len) {
  if (*size < len)
    return 0;
  if (dst != NULL)
    memcpy(dst, *buf, len);
  *buf += len;
  *size -= len;
  return 1;
}

static int ssh_get_u8(const unsigned char **buf, size_t *size, uint8_t *val) {
  return ssh_get(buf, size, val, sizeof(*val));
}

static int ssh_get_u32(const unsigned char **buf, size_t *size, uint32_t *val) {
  if (!ssh_get(buf, size, (unsigned char *) val, sizeof(*val)))
    return 0;
  if (val != NULL)
    *val = ntohl(*val);
  return 1;
}

static int ssh_get_string_ref(const unsigned char **buf, size_t *size,
                              const unsigned char **ref, size_t *lenp) {
  uint32_t len;

  if (!ssh_get_u32(buf, size, &len))
    return 0;
  if (!ssh_get(buf, size, NULL, len))
    return 0;
  if (ref != NULL)
    *ref = *buf - len;
  if (lenp != NULL)
    *lenp = len;
  return 1;
}

static int ssh_get_cstring(const unsigned char **buf, size_t *size, char **str,
                           size_t *lenp) {
  const unsigned char *ref;
  size_t len;

  if (!ssh_get_string_ref(buf, size, &ref, &len))
    return 0;
  if (str != NULL) {
    if (len > SIZE_MAX - 1 || (*str = calloc(1, len + 1)) == NULL)
      return 0;
    memcpy(*str, ref, len);
  }
  if (lenp != NULL)
    *lenp = len;
  return 1;
}

static int ssh_log_cstring(const cfg_t *cfg, const unsigned char **buf,
                           size_t *size, const char *name) {
  char *str = NULL;
  size_t len;

  (void) name; // silence compiler warnings if PAM_DEBUG disabled

  if (!ssh_get_cstring(buf, size, &str, &len)) {
    debug_dbg(cfg, "Malformed SSH key (%s)", name);
    return 0;
  }
  debug_dbg(cfg, "%s (%zu) \"%s\"", name, len, str);

  free(str);
  return 1;
}

static int ssh_get_attrs(const cfg_t *cfg, const unsigned char **buf,
                         size_t *size, char **attrs) {
  char tmp[32] = {0};
  uint8_t flags;
  int r;

  // flags
  if (!ssh_get_u8(buf, size, &flags)) {
    debug_dbg(cfg, "Malformed SSH key (flags)");
    return 0;
  }
  debug_dbg(cfg, "flags: %02x", flags);

  r = snprintf(tmp, sizeof(tmp), "%s%s",
               flags & SSH_SK_USER_PRESENCE_REQD ? "+presence" : "",
               flags & SSH_SK_USER_VERIFICATION_REQD ? "+verification" : "");
  if (r < 0 || (size_t) r >= sizeof(tmp)) {
    debug_dbg(cfg, "Unable to prepare flags");
    return 0;
  }

  if ((*attrs = strdup(tmp)) == NULL) {
    debug_dbg(cfg, "Unable to allocate attributes");
    return 0;
  }

  return 1;
}

static int ssh_get_pubkey(const cfg_t *cfg, const unsigned char **buf,
                          size_t *size, char **type_p, char **pubkey_p) {
  char *ssh_type = NULL;
  char *ssh_curve = NULL;
  const unsigned char *blob;
  size_t len;
  int type;
  size_t point_len;
  int ok = 0;

  *type_p = NULL;
  *pubkey_p = NULL;

  // key type
  if (!ssh_get_cstring(buf, size, &ssh_type, &len)) {
    debug_dbg(cfg, "Malformed SSH key (keytype)");
    goto err;
  }

  if (len == SSH_ES256_LEN && memcmp(ssh_type, SSH_ES256, SSH_ES256_LEN) == 0) {
    type = COSE_ES256;
    point_len = SSH_ES256_POINT_LEN;
  } else if (len == SSH_EDDSA_LEN &&
             memcmp(ssh_type, SSH_EDDSA, SSH_EDDSA_LEN) == 0) {
    type = COSE_EDDSA;
    point_len = SSH_EDDSA_POINT_LEN;
  } else {
    debug_dbg(cfg, "Unknown key type %s", ssh_type);
    goto err;
  }

  debug_dbg(cfg, "keytype (%zu) \"%s\"", len, ssh_type);

  if (type == COSE_ES256) {
    // curve name
    if (!ssh_get_cstring(buf, size, &ssh_curve, &len)) {
      debug_dbg(cfg, "Malformed SSH key (curvename)");
      goto err;
    }

    if (len == SSH_P256_NAME_LEN &&
        memcmp(ssh_curve, SSH_P256_NAME, SSH_P256_NAME_LEN) == 0) {
      debug_dbg(cfg, "curvename (%zu) \"%s\"", len, ssh_curve);
    } else {
      debug_dbg(cfg, "Unknown curve %s", ssh_curve);
      goto err;
    }
  }

  // point
  if (!ssh_get_string_ref(buf, size, &blob, &len)) {
    debug_dbg(cfg, "Malformed SSH key (point)");
    goto err;
  }

  if (len != point_len) {
    debug_dbg(cfg, "Invalid point length, should be %zu, found %zu", point_len,
              len);
    goto err;
  }

  if (type == COSE_ES256) {
    // Skip the initial '04'
    if (len < 1) {
      debug_dbg(cfg, "Failed to skip initial '04'");
      goto err;
    }
    blob++;
    len--;
  }

  if (!b64_encode(blob, len, pubkey_p)) {
    debug_dbg(cfg, "Unable to allocate public key");
    goto err;
  }

  if ((*type_p = strdup(cose_string(type))) == NULL) {
    debug_dbg(cfg, "Unable to allocate COSE type");
    goto err;
  }

  ok = 1;
err:
  if (!ok) {
    free(*type_p);
    free(*pubkey_p);
    *type_p = NULL;
    *pubkey_p = NULL;
  }
  free(ssh_type);
  free(ssh_curve);

  return ok;
}

static int parse_ssh_format(const cfg_t *cfg, FILE *opwfile,
                            size_t opwfile_size, device_t *devices,
                            unsigned *n_devs) {
  char *b64 = NULL;
  const unsigned char *decoded;
  unsigned char *decoded_initial = NULL;
  size_t decoded_len;
  const unsigned char *blob;
  uint32_t check1, check2, tmp;
  size_t len;
  int r = 0;

  // The logic below is inspired by
  // how ssh parses its own keys. See sshkey.c
  reset_device(&devices[0]);
  *n_devs = 0;

  if (!load_ssh_key(cfg, &b64, opwfile, opwfile_size) ||
      !b64_decode(b64, (void **) &decoded_initial, &decoded_len)) {
    debug_dbg(cfg, "Unable to decode credential");
    goto out;
  }

  decoded = decoded_initial;

  // magic
  if (decoded_len < SSH_AUTH_MAGIC_LEN ||
      memcmp(decoded, SSH_AUTH_MAGIC, SSH_AUTH_MAGIC_LEN) != 0) {
    debug_dbg(cfg, "Malformed SSH key (magic)");
    goto out;
  }

  decoded += SSH_AUTH_MAGIC_LEN;
  decoded_len -= SSH_AUTH_MAGIC_LEN;

  if (!ssh_log_cstring(cfg, &decoded, &decoded_len, "ciphername") ||
      !ssh_log_cstring(cfg, &decoded, &decoded_len, "kdfname") ||
      !ssh_log_cstring(cfg, &decoded, &decoded_len, "kdfoptions"))
    goto out;

  if (!ssh_get_u32(&decoded, &decoded_len, &tmp)) {
    debug_dbg(cfg, "Malformed SSH key (nkeys)");
    goto out;
  }
  debug_dbg(cfg, "nkeys: %" PRIu32, tmp);
  if (tmp != 1) {
    debug_dbg(cfg, "Multiple keys not supported");
    goto out;
  }

  // public_key (skip)
  if (!ssh_get_string_ref(&decoded, &decoded_len, NULL, NULL)) {
    debug_dbg(cfg, "Malformed SSH key (pubkey)");
    goto out;
  }

  // private key (consume length)
  if (!ssh_get_u32(&decoded, &decoded_len, &tmp) || decoded_len < tmp) {
    debug_dbg(cfg, "Malformed SSH key (pvtkey length)");
    goto out;
  }

  // check1, check2
  if (!ssh_get_u32(&decoded, &decoded_len, &check1) ||
      !ssh_get_u32(&decoded, &decoded_len, &check2)) {
    debug_dbg(cfg, "Malformed SSH key (check1, check2)");
    goto out;
  }

  debug_dbg(cfg, "check1: %" PRIu32, check1);
  debug_dbg(cfg, "check2: %" PRIu32, check2);

  if (check1 != check2) {
    debug_dbg(cfg, "Mismatched check values");
    goto out;
  }

  if (!ssh_get_pubkey(cfg, &decoded, &decoded_len, &devices[0].coseType,
                      &devices[0].publicKey) ||
      !ssh_log_cstring(cfg, &decoded, &decoded_len, "application") ||
      !ssh_get_attrs(cfg, &decoded, &decoded_len, &devices[0].attributes))
    goto out;

  // keyhandle
  if (!ssh_get_string_ref(&decoded, &decoded_len, &blob, &len) ||
      !b64_encode(blob, len, &devices[0].keyHandle)) {
    debug_dbg(cfg, "Malformed SSH key (keyhandle)");
    goto out;
  }

  debug_dbg(cfg, "KeyHandle for device number 1: %s", devices[0].keyHandle);
  debug_dbg(cfg, "publicKey for device number 1: %s", devices[0].publicKey);
  debug_dbg(cfg, "COSE type for device number 1: %s", devices[0].coseType);
  debug_dbg(cfg, "Attributes for device number 1: %s", devices[0].attributes);

  // reserved (skip)
  if (!ssh_get_string_ref(&decoded, &decoded_len, NULL, NULL)) {
    debug_dbg(cfg, "Malformed SSH key (reserved)");
    goto out;
  }

  // comment
  if (!ssh_log_cstring(cfg, &decoded, &decoded_len, "comment"))
    goto out;

  // padding
  if (decoded_len >= 255) {
    debug_dbg(cfg, "Malformed SSH key (padding length)");
    goto out;
  }

  for (int i = 1; (unsigned) i <= decoded_len; i++) {
    if (decoded[i - 1] != i) {
      debug_dbg(cfg, "Malformed SSH key (padding)");
      goto out;
    }
  }

  *n_devs = 1;
  r = 1;

out:
  if (r != 1) {
    reset_device(&devices[0]);
    *n_devs = 0;
  }

  free(decoded_initial);
  free(b64);

  return r;
}

int get_devices_from_authfile(const cfg_t *cfg, const char *username,
                              device_t *devices, unsigned *n_devs) {

  int r = PAM_AUTHINFO_UNAVAIL;
  int fd = -1;
  struct stat st;
  struct passwd *pw = NULL, pw_s;
  char buffer[BUFSIZE];
  int gpu_ret;
  FILE *opwfile = NULL;
  size_t opwfile_size;
  unsigned i;

  /* Ensure we never return uninitialized count. */
  *n_devs = 0;

  fd = open(cfg->auth_file, O_RDONLY | O_CLOEXEC | O_NOCTTY);
  if (fd < 0) {
    if (errno == ENOENT && cfg->nouserok) {
      r = PAM_IGNORE;
    }
    debug_dbg(cfg, "Cannot open authentication file: %s", strerror(errno));
    goto err;
  }

  if (fstat(fd, &st) < 0) {
    debug_dbg(cfg, "Cannot stat authentication file: %s", strerror(errno));
    goto err;
  }

  if (!S_ISREG(st.st_mode)) {
    debug_dbg(cfg, "Authentication file is not a regular file");
    goto err;
  }

  if ((st.st_mode & (S_IWGRP | S_IWOTH)) != 0) {
    /* XXX: attempt to prevent two messages to syslog */
    if (cfg->debug_file) {
      debug_dbg(cfg,
                "Permissions %04o for '%s' are too open. Please change the "
                "file mode bits to 0644 or more restrictive. This may become "
                "an error in the future!",
                (unsigned int) st.st_mode & 0777, cfg->auth_file);
    }
#ifndef WITH_FUZZING
    /* XXX: force a message to syslog, regardless of the debug level */
    syslog(LOG_AUTHPRIV | LOG_WARNING,
           "warning(pam_u2f): Permissions %04o for '%s' are too open. Please "
           "change the file mode bits to 0644 or more restrictive. This may "
           "become an error in the future!",
           (unsigned int) st.st_mode & 0777, cfg->auth_file);
#endif
  }

  if (st.st_size < 0) {
    debug_dbg(cfg, "Invalid stat size for %s: %jd", cfg->auth_file,
              (intmax_t) st.st_size);
    goto err;
  }
  opwfile_size = (size_t) st.st_size;

  gpu_ret = getpwuid_r(st.st_uid, &pw_s, buffer, sizeof(buffer), &pw);
  if (gpu_ret != 0 || pw == NULL) {
    debug_dbg(cfg, "Unable to retrieve credentials for uid %u, (%s)", st.st_uid,
              strerror(errno));
    goto err;
  }

  if (strcmp(pw->pw_name, username) != 0 && strcmp(pw->pw_name, "root") != 0) {
    if (strcmp(username, "root") != 0) {
      debug_dbg(cfg,
                "The owner of the authentication file is neither %s nor root",
                username);
    } else {
      debug_dbg(cfg, "The owner of the authentication file is not root");
    }
    goto err;
  }

  opwfile = fdopen(fd, "r");
  if (opwfile == NULL) {
    debug_dbg(cfg, "fdopen: %s", strerror(errno));
    goto err;
  } else {
    fd = -1; /* fd belongs to opwfile */
  }

  if (cfg->sshformat == 0) {
    if (parse_native_format(cfg, username, opwfile, devices, n_devs) != 1) {
      goto err;
    }
  } else {
    if (parse_ssh_format(cfg, opwfile, opwfile_size, devices, n_devs) != 1) {
      goto err;
    }
  }

  debug_dbg(cfg, "Found %d device(s) for user %s", *n_devs, username);
  r = PAM_SUCCESS;

err:
  if (r != PAM_SUCCESS) {
    for (i = 0; i < *n_devs; i++) {
      reset_device(&devices[i]);
    }
    *n_devs = 0;
  } else if (*n_devs == 0) {
    r = cfg->nouserok ? PAM_IGNORE : PAM_USER_UNKNOWN;
  }

  if (opwfile)
    fclose(opwfile);

  if (fd != -1)
    close(fd);

  return r;
}

void free_devices(device_t *devices, const unsigned n_devs) {
  unsigned i;

  if (!devices)
    return;

  for (i = 0; i < n_devs; i++) {
    reset_device(&devices[i]);
  }

  free(devices);
}

static int get_authenticators(const cfg_t *cfg, const fido_dev_info_t *devlist,
                              size_t devlist_len, fido_assert_t *assert,
                              const int rk, fido_dev_t **authlist) {
  const fido_dev_info_t *di = NULL;
  fido_dev_t *dev = NULL;
  int r;
  size_t i;
  size_t j;

  debug_dbg(cfg, "Working with %zu authenticator(s)", devlist_len);

  for (i = 0, j = 0; i < devlist_len; i++) {
    debug_dbg(cfg, "Checking whether key exists in authenticator %zu", i);

    di = fido_dev_info_ptr(devlist, i);
    if (!di) {
      debug_dbg(cfg, "Unable to get device pointer");
      continue;
    }

    debug_dbg(cfg, "Authenticator path: %s", fido_dev_info_path(di));

    dev = fido_dev_new();
    if (!dev) {
      debug_dbg(cfg, "Unable to allocate device type");
      continue;
    }

    r = fido_dev_open(dev, fido_dev_info_path(di));
    if (r != FIDO_OK) {
      debug_dbg(cfg, "Failed to open authenticator: %s (%d)", fido_strerr(r),
                r);
      fido_dev_free(&dev);
      continue;
    }

    if (rk || cfg->nodetect) {
      /* resident credential or nodetect: try all authenticators */
      authlist[j++] = dev;
    } else {
      r = fido_dev_get_assert(dev, assert, NULL);
      if ((!fido_dev_is_fido2(dev) && r == FIDO_ERR_USER_PRESENCE_REQUIRED) ||
          (fido_dev_is_fido2(dev) && r == FIDO_OK)) {
        authlist[j++] = dev;
        debug_dbg(cfg, "Found key in authenticator %zu", i);
        return (1);
      }
      debug_dbg(cfg, "Key not found in authenticator %zu", i);

      fido_dev_close(dev);
      fido_dev_free(&dev);
    }
  }

  if (j != 0)
    return (1);
  else {
    debug_dbg(cfg, "Key not found");
    return (0);
  }
}

static void init_opts(struct opts *opts) {
  opts->up = FIDO_OPT_FALSE;
  opts->uv = FIDO_OPT_OMIT;
  opts->pin = FIDO_OPT_FALSE;
}

static void parse_opts(const cfg_t *cfg, const char *attr, struct opts *opts) {
  if (cfg->userpresence == 1 || strstr(attr, "+presence")) {
    opts->up = FIDO_OPT_TRUE;
  } else if (cfg->userpresence == 0) {
    opts->up = FIDO_OPT_FALSE;
  } else {
    opts->up = FIDO_OPT_OMIT;
  }

  if (cfg->userverification == 1 || strstr(attr, "+verification")) {
    opts->uv = FIDO_OPT_TRUE;
  } else if (cfg->userverification == 0)
    opts->uv = FIDO_OPT_FALSE;
  else {
    opts->uv = FIDO_OPT_OMIT;
  }

  if (cfg->pinverification == 1 || strstr(attr, "+pin")) {
    opts->pin = FIDO_OPT_TRUE;
  } else if (cfg->pinverification == 0) {
    opts->pin = FIDO_OPT_FALSE;
  } else {
    opts->pin = FIDO_OPT_OMIT;
  }
}

static int get_device_opts(fido_dev_t *dev, int *pin, int *uv) {
  fido_cbor_info_t *info = NULL;
  const bool *val;

  *pin = *uv = -1; /* unsupported */

  if (fido_dev_is_fido2(dev)) {
    char *const *ptr;
    size_t len;

    if ((info = fido_cbor_info_new()) == NULL ||
        fido_dev_get_cbor_info(dev, info) != FIDO_OK) {
      fido_cbor_info_free(&info);
      return 0;
    }

    ptr = fido_cbor_info_options_name_ptr(info);
    val = fido_cbor_info_options_value_ptr(info);
    len = fido_cbor_info_options_len(info);
    for (size_t i = 0; i < len; i++) {
      if (strcmp(ptr[i], "clientPin") == 0) {
        *pin = val[i];
      } else if (strcmp(ptr[i], "uv") == 0) {
        *uv = val[i];
      }
    }
  }

  fido_cbor_info_free(&info);
  return 1;
}

static int match_device_opts(fido_dev_t *dev, struct opts *opts) {
  int pin, uv;

  /* FIXME: fido_dev_{supports,has}_{pin,uv} (1.7.0) */
  if (!get_device_opts(dev, &pin, &uv)) {
    return -1;
  }

  if (opts->uv == FIDO_OPT_FALSE && uv < 0) {
    opts->uv = FIDO_OPT_OMIT;
  }

  if ((opts->pin == FIDO_OPT_TRUE && pin != 1) ||
      (opts->uv == FIDO_OPT_TRUE && uv != 1)) {
    return 0;
  }

  return 1;
}

static int set_opts(const cfg_t *cfg, const struct opts *opts,
                    fido_assert_t *assert) {
  if (fido_assert_set_up(assert, opts->up) != FIDO_OK) {
    debug_dbg(cfg, "Failed to set UP");
    return 0;
  }
  if (fido_assert_set_uv(assert, opts->uv) != FIDO_OK) {
    debug_dbg(cfg, "Failed to set UV");
    return 0;
  }

  return 1;
}

static int set_cdh(const cfg_t *cfg, fido_assert_t *assert) {
  unsigned char cdh[32];
  int r;

  if (!random_bytes(cdh, sizeof(cdh))) {
    debug_dbg(cfg, "Failed to generate challenge");
    return 0;
  }

  r = fido_assert_set_clientdata_hash(assert, cdh, sizeof(cdh));
  if (r != FIDO_OK) {
    debug_dbg(cfg, "Unable to set challenge: %s (%d)", fido_strerr(r), r);
    return 0;
  }

  return 1;
}

static fido_assert_t *prepare_assert(const cfg_t *cfg, const device_t *device,
                                     const struct opts *opts) {
  fido_assert_t *assert = NULL;
  unsigned char *buf = NULL;
  size_t buf_len;
  int ok = 0;
  int r;

  if ((assert = fido_assert_new()) == NULL) {
    debug_dbg(cfg, "Unable to allocate assertion");
    goto err;
  }

  if (device->old_format)
    r = fido_assert_set_rp(assert, cfg->appid);
  else
    r = fido_assert_set_rp(assert, cfg->origin);

  if (r != FIDO_OK) {
    debug_dbg(cfg, "Unable to set origin: %s (%d)", fido_strerr(r), r);
    goto err;
  }

  if (is_resident(device->keyHandle)) {
    debug_dbg(cfg, "Credential is resident");
  } else {
    debug_dbg(cfg, "Key handle: %s", device->keyHandle);
    if (!b64_decode(device->keyHandle, (void **) &buf, &buf_len)) {
      debug_dbg(cfg, "Failed to decode key handle");
      goto err;
    }

    r = fido_assert_allow_cred(assert, buf, buf_len);
    if (r != FIDO_OK) {
      debug_dbg(cfg, "Unable to set keyHandle: %s (%d)", fido_strerr(r), r);
      goto err;
    }
  }

  if (!set_opts(cfg, opts, assert)) {
    debug_dbg(cfg, "Failed to set assert options");
    goto err;
  }

  if (!set_cdh(cfg, assert)) {
    debug_dbg(cfg, "Failed to set client data hash");
    goto err;
  }

  ok = 1;

err:
  if (!ok)
    fido_assert_free(&assert);

  free(buf);

  return assert;
}

static void reset_pk(struct pk *pk) {
  if (pk->type == COSE_ES256) {
    es256_pk_free((es256_pk_t **) &pk->ptr);
  } else if (pk->type == COSE_RS256) {
    rs256_pk_free((rs256_pk_t **) &pk->ptr);
  } else if (pk->type == COSE_EDDSA) {
    eddsa_pk_free((eddsa_pk_t **) &pk->ptr);
  }
  memset(pk, 0, sizeof(*pk));
}

int cose_type(const char *str, int *type) {
  if (strcasecmp(str, "es256") == 0) {
    *type = COSE_ES256;
  } else if (strcasecmp(str, "rs256") == 0) {
    *type = COSE_RS256;
  } else if (strcasecmp(str, "eddsa") == 0) {
    *type = COSE_EDDSA;
  } else {
    *type = 0;
    return 0;
  }

  return 1;
}

const char *cose_string(int type) {
  switch (type) {
    case COSE_ES256:
      return "es256";
    case COSE_RS256:
      return "rs256";
    case COSE_EDDSA:
      return "eddsa";
    default:
      return "unknown";
  }
}

static int parse_pk(const cfg_t *cfg, int old, const char *type, const char *pk,
                    struct pk *out) {
  unsigned char *buf = NULL;
  size_t buf_len;
  int ok = 0;
  int r;

  reset_pk(out);

  if (old) {
    if (!hex_decode(pk, &buf, &buf_len)) {
      debug_dbg(cfg, "Failed to decode public key");
      goto err;
    }
  } else {
    if (!b64_decode(pk, (void **) &buf, &buf_len)) {
      debug_dbg(cfg, "Failed to decode public key");
      goto err;
    }
  }

  if (!cose_type(type, &out->type)) {
    debug_dbg(cfg, "Unknown COSE type '%s'", type);
    goto err;
  }

  // For backwards compatibility, failure to pack the public key is not
  // returned as an error.  Instead, it is handled by fido_verify_assert().
  if (out->type == COSE_ES256) {
    if ((out->ptr = es256_pk_new()) == NULL) {
      debug_dbg(cfg, "Failed to allocate ES256 public key");
      goto err;
    }
    if (old) {
      r = translate_old_format_pubkey(out->ptr, buf, buf_len);
    } else {
      r = es256_pk_from_ptr(out->ptr, buf, buf_len);
    }
    if (r != FIDO_OK) {
      debug_dbg(cfg, "Failed to convert ES256 public key");
    }
  } else if (out->type == COSE_RS256) {
    if ((out->ptr = rs256_pk_new()) == NULL) {
      debug_dbg(cfg, "Failed to allocate RS256 public key");
      goto err;
    }
    r = rs256_pk_from_ptr(out->ptr, buf, buf_len);
    if (r != FIDO_OK) {
      debug_dbg(cfg, "Failed to convert RS256 public key");
    }
  } else if (out->type == COSE_EDDSA) {
    if ((out->ptr = eddsa_pk_new()) == NULL) {
      debug_dbg(cfg, "Failed to allocate EDDSA public key");
      goto err;
    }
    r = eddsa_pk_from_ptr(out->ptr, buf, buf_len);
    if (r != FIDO_OK) {
      debug_dbg(cfg, "Failed to convert EDDSA public key");
    }
  } else {
    debug_dbg(cfg, "COSE type '%s' not handled", type);
    goto err;
  }

  ok = 1;
err:
  free(buf);

  return ok;
}

int do_authentication(const cfg_t *cfg, const device_t *devices,
                      const unsigned n_devs, pam_handle_t *pamh) {
  fido_assert_t *assert = NULL;
  fido_dev_info_t *devlist = NULL;
  fido_dev_t **authlist = NULL;
  int cued = 0;
  int r;
  int retval = PAM_AUTH_ERR;
  size_t ndevs = 0;
  size_t ndevs_prev = 0;
  unsigned i = 0;
  struct opts opts;
  struct pk pk;
  char *pin = NULL;

  init_opts(&opts);
#ifndef WITH_FUZZING
  fido_init(cfg->debug ? FIDO_DEBUG : 0);
#else
  fido_init(0);
#endif
  memset(&pk, 0, sizeof(pk));

  devlist = fido_dev_info_new(DEVLIST_LEN);
  if (!devlist) {
    debug_dbg(cfg, "Unable to allocate devlist");
    goto out;
  }

  r = fido_dev_info_manifest(devlist, DEVLIST_LEN, &ndevs);
  if (r != FIDO_OK) {
    debug_dbg(cfg, "Unable to discover device(s), %s (%d)", fido_strerr(r), r);
    goto out;
  }

  ndevs_prev = ndevs;

  debug_dbg(cfg, "Device max index is %zu", ndevs);

  authlist = calloc(DEVLIST_LEN + 1, sizeof(fido_dev_t *));
  if (!authlist) {
    debug_dbg(cfg, "Unable to allocate authenticator list");
    goto out;
  }

  if (cfg->nodetect)
    debug_dbg(cfg, "nodetect option specified, suitable key detection will be "
                   "skipped");

  i = 0;
  while (i < n_devs) {
    debug_dbg(cfg, "Attempting authentication with device number %d", i + 1);

    init_opts(&opts); /* used during authenticator discovery */
    assert = prepare_assert(cfg, &devices[i], &opts);
    if (assert == NULL) {
      debug_dbg(cfg, "Failed to prepare assert");
      goto out;
    }

    if (!parse_pk(cfg, devices[i].old_format, devices[i].coseType,
                  devices[i].publicKey, &pk)) {
      debug_dbg(cfg, "Failed to parse public key");
      goto out;
    }

    if (get_authenticators(cfg, devlist, ndevs, assert,
                           is_resident(devices[i].keyHandle), authlist)) {
      for (size_t j = 0; authlist[j] != NULL; j++) {
        /* options used during authentication */
        parse_opts(cfg, devices[i].attributes, &opts);

        r = match_device_opts(authlist[j], &opts);
        if (r != 1) {
          debug_dbg(cfg, "%s, skipping authenticator",
                    r < 0 ? "Failed to query supported options"
                          : "Unsupported options");
          continue;
        }

        if (!set_opts(cfg, &opts, assert)) {
          debug_dbg(cfg, "Failed to set assert options");
          goto out;
        }

        if (!set_cdh(cfg, assert)) {
          debug_dbg(cfg, "Failed to reset client data hash");
          goto out;
        }

        if (opts.pin == FIDO_OPT_TRUE) {
          pin = converse(pamh, PAM_PROMPT_ECHO_OFF, "Please enter the PIN: ");
          if (pin == NULL) {
            debug_dbg(cfg, "converse() returned NULL");
            goto out;
          }
        }
        if (opts.up == FIDO_OPT_TRUE || opts.uv == FIDO_OPT_TRUE) {
          if (cfg->manual == 0 && cfg->cue && !cued) {
            cued = 1;
            converse(pamh, PAM_TEXT_INFO,
                     cfg->cue_prompt != NULL ? cfg->cue_prompt : DEFAULT_CUE);
          }
        }
        r = fido_dev_get_assert(authlist[j], assert, pin);
        if (pin) {
          explicit_bzero(pin, strlen(pin));
          free(pin);
          pin = NULL;
        }
        if (r == FIDO_OK) {
          if (opts.pin == FIDO_OPT_TRUE || opts.uv == FIDO_OPT_TRUE) {
            r = fido_assert_set_uv(assert, FIDO_OPT_TRUE);
            if (r != FIDO_OK) {
              debug_dbg(cfg, "Failed to set UV");
              goto out;
            }
          }
          r = fido_assert_verify(assert, 0, pk.type, pk.ptr);
          if (r == FIDO_OK) {
<<<<<<< HEAD
            syslog(LOG_AUTHPRIV | LOG_INFO,
                   "Successful FIDO authentication with publicKey %s (idx %u)",
                   devices[i].publicKey, i);
            retval = 1;
=======
            retval = PAM_SUCCESS;
>>>>>>> 3bd2d7de
            goto out;
          }
        }
      }
    } else {
      debug_dbg(cfg, "Device for this keyhandle is not present");
    }

    i++;

    fido_dev_info_free(&devlist, ndevs);

    devlist = fido_dev_info_new(DEVLIST_LEN);
    if (!devlist) {
      debug_dbg(cfg, "Unable to allocate devlist");
      goto out;
    }

    r = fido_dev_info_manifest(devlist, DEVLIST_LEN, &ndevs);
    if (r != FIDO_OK) {
      debug_dbg(cfg, "Unable to discover device(s), %s (%d)", fido_strerr(r),
                r);
      goto out;
    }

    if (ndevs > ndevs_prev) {
      debug_dbg(cfg,
                "Devices max_index has changed: %zu (was %zu). Starting over",
                ndevs, ndevs_prev);
      ndevs_prev = ndevs;
      i = 0;
    }

    for (size_t j = 0; authlist[j] != NULL; j++) {
      fido_dev_close(authlist[j]);
      fido_dev_free(&authlist[j]);
    }

    fido_assert_free(&assert);
  }

out:
  reset_pk(&pk);
  fido_assert_free(&assert);
  fido_dev_info_free(&devlist, ndevs);

  if (authlist) {
    for (size_t j = 0; authlist[j] != NULL; j++) {
      fido_dev_close(authlist[j]);
      fido_dev_free(&authlist[j]);
    }
    free(authlist);
  }

  return retval;
}

#define MAX_PROMPT_LEN (1024)

static int manual_get_assert(const cfg_t *cfg, const char *prompt,
                             pam_handle_t *pamh, fido_assert_t *assert) {
  char *b64_cdh = NULL;
  char *b64_rpid = NULL;
  char *b64_authdata = NULL;
  char *b64_sig = NULL;
  unsigned char *authdata = NULL;
  unsigned char *sig = NULL;
  size_t authdata_len;
  size_t sig_len;
  int r;
  int ok = 0;

  b64_cdh = converse(pamh, PAM_PROMPT_ECHO_ON, prompt);
  b64_rpid = converse(pamh, PAM_PROMPT_ECHO_ON, prompt);
  b64_authdata = converse(pamh, PAM_PROMPT_ECHO_ON, prompt);
  b64_sig = converse(pamh, PAM_PROMPT_ECHO_ON, prompt);

  if (!b64_decode(b64_authdata, (void **) &authdata, &authdata_len)) {
    debug_dbg(cfg, "Failed to decode authenticator data");
    goto err;
  }

  if (!b64_decode(b64_sig, (void **) &sig, &sig_len)) {
    debug_dbg(cfg, "Failed to decode signature");
    goto err;
  }

  r = fido_assert_set_count(assert, 1);
  if (r != FIDO_OK) {
    debug_dbg(cfg, "Failed to set signature count of assertion");
    goto err;
  }

  r = fido_assert_set_authdata(assert, 0, authdata, authdata_len);
  if (r != FIDO_OK) {
    debug_dbg(cfg, "Failed to set authdata of assertion");
    goto err;
  }

  r = fido_assert_set_sig(assert, 0, sig, sig_len);
  if (r != FIDO_OK) {
    debug_dbg(cfg, "Failed to set signature of assertion");
    goto err;
  }

  ok = 1;
err:
  free(b64_cdh);
  free(b64_rpid);
  free(b64_authdata);
  free(b64_sig);
  free(authdata);
  free(sig);

  return ok;
}

int do_manual_authentication(const cfg_t *cfg, const device_t *devices,
                             const unsigned n_devs, pam_handle_t *pamh) {
  fido_assert_t *assert[n_devs];
  struct pk pk[n_devs];
  char *b64_challenge = NULL;
  char prompt[MAX_PROMPT_LEN];
  char buf[MAX_PROMPT_LEN];
  int retval = PAM_AUTH_ERR;
  int n;
  int r;
  unsigned i = 0;
  struct opts opts;

  init_opts(&opts);
  memset(assert, 0, sizeof(assert));
  memset(pk, 0, sizeof(pk));

#ifndef WITH_FUZZING
  fido_init(cfg->debug ? FIDO_DEBUG : 0);
#else
  fido_init(0);
#endif

  for (i = 0; i < n_devs; ++i) {
    /* options used during authentication */
    parse_opts(cfg, devices[i].attributes, &opts);
    assert[i] = prepare_assert(cfg, &devices[i], &opts);
    if (assert[i] == NULL) {
      debug_dbg(cfg, "Failed to prepare assert");
      goto out;
    }

    debug_dbg(cfg, "Attempting authentication with device number %d", i + 1);

    if (!parse_pk(cfg, devices[i].old_format, devices[i].coseType,
                  devices[i].publicKey, &pk[i])) {
      debug_dbg(cfg, "Unable to parse public key %u", i);
      goto out;
    }

    if (!b64_encode(fido_assert_clientdata_hash_ptr(assert[i]),
                    fido_assert_clientdata_hash_len(assert[i]),
                    &b64_challenge)) {
      debug_dbg(cfg, "Failed to encode challenge");
      goto out;
    }

    debug_dbg(cfg, "Challenge: %s", b64_challenge);

    n = snprintf(prompt, sizeof(prompt), "Challenge #%u:", i + 1);
    if (n <= 0 || (size_t) n >= sizeof(prompt)) {
      debug_dbg(cfg, "Failed to print challenge prompt");
      goto out;
    }

    converse(pamh, PAM_TEXT_INFO, prompt);

    n = snprintf(buf, sizeof(buf), "%s\n%s\n%s", b64_challenge, cfg->origin,
                 devices[i].keyHandle);
    if (n <= 0 || (size_t) n >= sizeof(buf)) {
      debug_dbg(cfg, "Failed to print fido2-assert input string");
      goto out;
    }

    converse(pamh, PAM_TEXT_INFO, buf);

    free(b64_challenge);
    b64_challenge = NULL;
  }

  converse(pamh, PAM_TEXT_INFO,
           "Please pass the challenge(s) above to fido2-assert, and "
           "paste the results in the prompt below.");

  for (i = 0; i < n_devs; ++i) {
    n = snprintf(prompt, sizeof(prompt), "Response #%u: ", i + 1);
    if (n <= 0 || (size_t) n >= sizeof(prompt)) {
      debug_dbg(cfg, "Failed to print response prompt");
      goto out;
    }

    if (!manual_get_assert(cfg, prompt, pamh, assert[i])) {
      debug_dbg(cfg, "Failed to get assert %u", i);
      goto out;
    }

    r = fido_assert_verify(assert[i], 0, pk[i].type, pk[i].ptr);
    if (r == FIDO_OK) {
      retval = PAM_SUCCESS;
      break;
    }
  }

out:
  for (i = 0; i < n_devs; i++) {
    fido_assert_free(&assert[i]);
    reset_pk(&pk[i]);
  }

  free(b64_challenge);

  return retval;
}

static int _converse(pam_handle_t *pamh, int nargs,
                     const struct pam_message **message,
                     struct pam_response **response) {
  struct pam_conv *conv;
  int retval;

  retval = pam_get_item(pamh, PAM_CONV, (void *) &conv);

  if (retval != PAM_SUCCESS) {
    return retval;
  }

  return conv->conv(nargs, message, response, conv->appdata_ptr);
}

char *converse(pam_handle_t *pamh, int echocode, const char *prompt) {
  const struct pam_message msg = {.msg_style = echocode,
                                  .msg = (char *) (uintptr_t) prompt};
  const struct pam_message *msgs = &msg;
  struct pam_response *resp = NULL;
  int retval = _converse(pamh, 1, &msgs, &resp);
  char *ret = NULL;

  if (retval != PAM_SUCCESS || resp == NULL || resp->resp == NULL ||
      *resp->resp == '\000') {

    if (retval == PAM_SUCCESS && resp && resp->resp) {
      ret = resp->resp;
    }
  } else {
    ret = resp->resp;
  }

  // Deallocate temporary storage.
  if (resp) {
    if (!ret) {
      free(resp->resp);
    }
    free(resp);
  }

  return ret;
}

#ifndef RANDOM_DEV
#define RANDOM_DEV "/dev/urandom"
#endif

int random_bytes(void *buf, size_t cnt) {
  int fd;
  ssize_t n;

  fd = open(RANDOM_DEV, O_RDONLY);
  if (fd < 0)
    return (0);

  n = read(fd, buf, cnt);
  close(fd);
  if (n < 0 || (size_t) n != cnt)
    return (0);

  return (1);
}<|MERGE_RESOLUTION|>--- conflicted
+++ resolved
@@ -1278,14 +1278,10 @@
           }
           r = fido_assert_verify(assert, 0, pk.type, pk.ptr);
           if (r == FIDO_OK) {
-<<<<<<< HEAD
             syslog(LOG_AUTHPRIV | LOG_INFO,
                    "Successful FIDO authentication with publicKey %s (idx %u)",
                    devices[i].publicKey, i);
-            retval = 1;
-=======
             retval = PAM_SUCCESS;
->>>>>>> 3bd2d7de
             goto out;
           }
         }
